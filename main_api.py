--- conflicted
+++ resolved
@@ -25,28 +25,11 @@
 # Register the UUID type globally
 psycopg2.extras.register_uuid()
 
-<<<<<<< HEAD
-origins = [
-    "https://beta.ansari.chat",
-    "http://beta.ansari.chat",
-    "https://ansari.chat",
-    "http://ansari.chat",
-    "https://client2.endeavorpal.com", 
-    "http://client2.endeavorpal.com",
-    "https://ansari.endeavorpal.com", 
-    "http://ansari.endeavorpal.com"
-]
-=======
->>>>>>> f18e2694
 
 app = FastAPI()
 app.add_middleware(
     CORSMiddleware,
-<<<<<<< HEAD
-    allow_origins=origins,
-=======
     allow_origins=get_settings().ORIGINS,
->>>>>>> f18e2694
     allow_credentials=True,
     allow_methods=["*"],
     allow_headers=["*"],
