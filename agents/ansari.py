--- conflicted
+++ resolved
@@ -20,10 +20,6 @@
     lf = Langfuse()
     lf.auth_check()
 
-<<<<<<< HEAD
-MODEL = 'gpt-4o' 
-=======
->>>>>>> f18e2694
 
 logger = logging.getLogger(__name__ + ".Ansari")
 logger.setLevel(logging.INFO)
